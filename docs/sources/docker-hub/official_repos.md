page_title: Guidelines for Official Repositories on Docker Hub
page_description: Guidelines for Official Repositories on Docker Hub
page_keywords: Docker, docker, registry, accounts, plans, Dockerfile, Docker Hub, docs, official, image, documentation

# Guidelines for Creating and Documenting Official Repositories

## Introduction

You’ve been given the job of creating an image for an Official Repository hosted on
[Docker Hub Registry](https://registry.hub.docker.com/). These are Docker, Inc.’s
guidelines for getting that task done. Even if you’re not planning to create an Official
Repo, you can think of these guidelines as best practices for image creation generally.

This document consists of three major sections:

* Expected files, resources and supporting items for your image
* Examples embodying those practices
* Instructions for submitting contributions and reporting issues

## Expected Files & Resources

### A Git repository

Your image needs to live in a Git repository, preferably on GitHub. (If you’d like to use
a different provider, please [contact us](TODO: link) directly.) Docker **strongly**
recommends that this repo be publicly accessible.

If the repo is private or has otherwise limited access, you must provide a means of at
least “read-only” access for both general users and for the docker-library maintainers,
who need access for review and building purposes.

### A `Dockerfile`

Complete information on `Dockerfile`s can be found in the [Reference section](https://docs.docker.com/reference/builder/).
We also have a page discussing best practices for writing `Dockerfile`s (TODO: link).
Your `Dockerfile` should adhere to the following:

* It must be written either by using `FROM scratch` or be based on another, established
Official Image.
* It must follow `Dockerfile` best practices. These are discussed in the [Best Practices
document](TODO: link). In addition, Docker, Inc. engineer Michael Crosby has a good
discussion of Dockerfiles in this [blog post](http://crosbymichael.com/dockerfile-best-practices-take-2.html).

While [`ONBUILD` triggers](https://docs.docker.com/reference/builder/#onbuild) are not
required, if you choose to use them you should:

* Build both `ONBUILD` and non-`ONBUILD` images, with the `ONBUILD` image built `FROM`
the non-`ONBUILD` image.
* The `ONBUILD` image should be specifically tagged, for example, `ruby:latest` and
`ruby:onbuild`, or `ruby:2` and  `ruby:2-onbuild`.

### A short description

Include a brief description of your image (in plaintext). Only one description is
required; you don’t need additional descriptions for each tag. The file should also: 

* Be named `README-short.txt`
* Reside in the repo for the “latest” tag
* Not exceed 200 characters.

### A logo

Include a logo of your company or the product (png format preferred). Only one logo is
required; you don’t need additional logo files for each tag. The logo file should have
the following characteristics: 

* Be named `logo.png`
* Should reside in the repo for the “latest” tag
* Should be 200px min. in one dimension, 200px max. in the other.
* Square or wide (landscape) is preferred over tall (portrait), but exceptions can be
made based on the logo needed.

### A long description

Include a comprehensive description of your image (in markdown format). Only one
description is required; you don’t need additional descriptions for each tag. The file
should also: 

* Be named `README.md`
* Reside in the repo for the “latest” tag
* Be no longer than absolutely necessary, while still addressing all the content
requirements.

In terms of content, the long description must include the following sections:

* Overview & Links
* How-to/Usage
* User Feedback
<<<<<<< HEAD
=======

>>>>>>> 0164cf0e

#### Overview & links

A section providing (a) an overview of the software contained in the image, similar to
the introduction in a Wikipedia entry and (b) a selection of links to outside resources
that help to describe the software.

This section *must* also include a link to the `Dockerfile`.

#### How-to/usage

A section that describes how to run and use the image, including common use cases and
example `Dockerfile`s (if applicable). Try to provide clear, step-by-step instructions
wherever possible.

##### Contributing

In this part, point users to any resources that can help them contribute to the project.
Include contribution guidelines and any specific instructions related to your development
practices. Include a link to [Docker’s resources for contributors](https://docs.docker.com/contributing/contributing/).
Be sure to include contact info, handles, etc. for official maintainers.

##### Issues

Include a brief section letting users know where they can go for help and how they can
file issues with the repo. Point them to any specific IRC channels, issue trackers,
contacts, additional “how-to” information or other resources.

### License

Include a file, `LICENSE`, of any applicable license.  Docker recommends using the
license of the software contained in the image, provided it allows Docker, Inc. to
legally build and distribute the image.  Otherwise Docker recommends adopting the
[Expat license](http://directory.fsf.org/wiki/License:Expat).

## Examples

Below are sample short and long description files for an imaginary image containing
Ruby on Rails.

### Short description

`README-short.txt`

`Ruby on Rails is an open-source application framework written in Ruby. It emphasizes best practices such as convention over configuration, active record pattern, and the model-view-controller pattern.`

### Long description

`README.md`

```markdown
# What is Ruby on Rails

Ruby on Rails, often simply referred to as Rails, is an open source web application framework which runs via the Ruby programming language. It is a full-stack framework: it allows creating pages and applications that gather information from the web server, talk to or query the database, and render templates out of the box. As a result, Rails features a routing system that is independent of the web server.

> [wikipedia.org/wiki/Ruby_on_Rails](https://en.wikipedia.org/wiki/Ruby_on_Rails)

# How to use this image

## Create a `Dockerfile` in your rails app project

    FROM rails:onbuild

Put this file in the root of your app, next to the `Gemfile`.

This image includes multiple `ONBUILD` triggers so that should be all that you need for most applications. The build will `ADD . /usr/src/app`, `RUN bundle install`, `EXPOSE 3000`, and set the default command to `rails server`.

Then build and run the docker image.

    docker build -t my-rails-app .
    docker run --name some-rails-app -d my-rails-app

Test it by visiting `http://container-ip:3000` in a browser. On the other hand, if you need access outside the host on port 8080:

    docker run --name some-rails-app -p 8080:3000 -d my-rails-app

Then hit `http://localhost:8080` or `http://host-ip:8080` in a browser.
```

For more examples, take a look at these repos: <TODO links><|MERGE_RESOLUTION|>--- conflicted
+++ resolved
@@ -86,10 +86,6 @@
 * Overview & Links
 * How-to/Usage
 * User Feedback
-<<<<<<< HEAD
-=======
-
->>>>>>> 0164cf0e
 
 #### Overview & links
 
